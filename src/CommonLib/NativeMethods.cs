﻿using System;
using System.Collections.Generic;
using System.Diagnostics.CodeAnalysis;
using System.Runtime.InteropServices;
<<<<<<< HEAD
using System.Security;
=======
using Microsoft.Extensions.Logging;
>>>>>>> 94846d4c
using SharpHoundCommonLib.Processors;

namespace SharpHoundCommonLib
{
    [ExcludeFromCodeCoverage]
    public class NativeMethods
    {
        public enum NtStatus
        {
            StatusSuccess = 0x0,
            StatusMoreEntries = 0x105,
            StatusSomeMapped = 0x107,
            StatusInvalidHandle = unchecked((int)0xC0000008),
            StatusInvalidParameter = unchecked((int)0xC000000D),
            StatusAccessDenied = unchecked((int)0xC0000022),
            StatusObjectTypeMismatch = unchecked((int)0xC0000024),
            StatusNoSuchDomain = unchecked((int)0xC00000DF),
            StatusRpcServerUnavailable = unchecked((int)0xC0020017),
            StatusNoSuchAlias = unchecked((int)0xC0000151)
        }

        private const string NetWkstaUserEnumQueryName = "NetWkstaUserEnum";
        private const string NetSessionEnumQueryName = "NetSessionEnum";
        private const string NetWkstaGetInfoQueryName = "NetWkstaGetInfo";

        private const int NetWkstaUserEnumQueryLevel = 1;
        private const int NetSessionEnumLevel = 10;
        private const int NetWkstaGetInfoQueryLevel = 100;
        private readonly ILogger _log;

        public NativeMethods(ILogger log = null)
        {
            _log = log ?? Logging.LogProvider.CreateLogger("NativeMethods");
        }

        public NativeMethods()
        {
            _log = Logging.LogProvider.CreateLogger("NativeMethods");
        }

        public virtual WorkstationInfo100 CallNetWkstaGetInfo(string serverName)
        {
            var ptr = IntPtr.Zero;

            try
            {
                var result = NetWkstaGetInfo(serverName, NetWkstaGetInfoQueryLevel, out ptr);
                if (result != NERR.NERR_Success)
                    throw new APIException
                    {
                        Status = result.ToString(),
                        APICall = NetWkstaGetInfoQueryName
                    };

                var wkstaInfo = Marshal.PtrToStructure<WorkstationInfo100>(ptr);
                return wkstaInfo;
            }
            finally
            {
                if (ptr != IntPtr.Zero)
                    NetApiBufferFree(ptr);
            }
        }

        public virtual IEnumerable<SESSION_INFO_10> CallNetSessionEnum(string serverName)
        {
            var ptr = IntPtr.Zero;

            _log.LogTrace("Beginning NetSessionEnum for {ServerName}", serverName);
            try
            {
                var resumeHandle = 0;
                var result = NetSessionEnum(serverName, null, null, NetSessionEnumLevel, out ptr, -1,
                    out var entriesread,
                    out _, ref resumeHandle);

                _log.LogTrace("Result of NetSessionEnum for {ServerName} is {Result}", serverName, result);

                if (result != NERR.NERR_Success)
                    throw new APIException
                    {
                        APICall = NetSessionEnumQueryName,
                        Status = result.ToString()
                    };

                var iter = ptr;
                for (var i = 0; i < entriesread; i++)
                {
                    var data = Marshal.PtrToStructure<SESSION_INFO_10>(iter);
<<<<<<< HEAD
                    iter = (IntPtr) (iter.ToInt64() + Marshal.SizeOf<SESSION_INFO_10>());
=======
                    iter = (IntPtr)(iter.ToInt64() + Marshal.SizeOf(typeof(SESSION_INFO_10)));
>>>>>>> 94846d4c

                    yield return data;
                }
            }
            finally
            {
                if (ptr != IntPtr.Zero)
                    NetApiBufferFree(ptr);
            }
        }

        public virtual IEnumerable<WKSTA_USER_INFO_1> CallNetWkstaUserEnum(string servername)
        {
            var ptr = IntPtr.Zero;
            try
            {
                var resumeHandle = 0;
                _log.LogTrace("Beginning NetWkstaUserEnum for {ServerName}", servername);
                var result = NetWkstaUserEnum(servername, NetWkstaUserEnumQueryLevel, out ptr, -1, out var entriesread,
                    out _,
                    ref resumeHandle);

                _log.LogTrace("Result of NetWkstaUserEnum for computer {ServerName} is {Result}", servername, result);

                if (result != NERR.NERR_Success && result != NERR.ERROR_MORE_DATA)
                    throw new APIException
                    {
                        APICall = NetWkstaUserEnumQueryName,
                        Status = result.ToString()
                    };

                var iter = ptr;
                for (var i = 0; i < entriesread; i++)
                {
                    var data = Marshal.PtrToStructure<WKSTA_USER_INFO_1>(iter);
<<<<<<< HEAD
                    iter = (IntPtr) (iter.ToInt64() + Marshal.SizeOf<WKSTA_USER_INFO_1>());
=======
                    iter = (IntPtr)(iter.ToInt64() + Marshal.SizeOf(typeof(WKSTA_USER_INFO_1)));
>>>>>>> 94846d4c
                    yield return data;
                }
            }
            finally
            {
                if (ptr != IntPtr.Zero)
                    NetApiBufferFree(ptr);
            }
        }

        public virtual DOMAIN_CONTROLLER_INFO? CallDsGetDcName(string computerName, string domainName)
        {
            var ptr = IntPtr.Zero;
            try
            {
                var result = DsGetDcName(computerName, domainName, null, null,
                    (uint)(DSGETDCNAME_FLAGS.DS_IS_FLAT_NAME | DSGETDCNAME_FLAGS.DS_RETURN_DNS_NAME), out ptr);

                if (result != 0) return null;
                var info = Marshal.PtrToStructure<DOMAIN_CONTROLLER_INFO>(ptr);
                return info;
            }
            finally
            {
                if (ptr != IntPtr.Zero)
                    NetApiBufferFree(ptr);
            }
        }

        public virtual NtStatus CallSamConnect(ref UNICODE_STRING serverName, out IntPtr serverHandle,
            SamAccessMasks desiredAccess, ref OBJECT_ATTRIBUTES objectAttributes)
        {
            return SamConnect(ref serverName, out serverHandle, desiredAccess, ref objectAttributes);
        }

        internal virtual NtStatus CallSamOpenDomain(IntPtr serverHandle, DomainAccessMask desiredAccess,
            byte[] domainSid, out IntPtr domainHandle)
        {
            return SamOpenDomain(serverHandle, desiredAccess, domainSid, out domainHandle);
        }

        internal virtual NtStatus CallSamOpenAlias(IntPtr domainHandle, AliasOpenFlags desiredAccess, int aliasId,
            out IntPtr aliasHandle)
        {
            return SamOpenAlias(domainHandle, desiredAccess, aliasId, out aliasHandle);
        }

        internal virtual NtStatus CallSamGetMembersInAlias(IntPtr aliasHandle, out IntPtr members, out int count)
        {
            return SamGetMembersInAlias(aliasHandle, out members, out count);
        }

        internal virtual NtStatus CallSamLookupDomainInSamServer(IntPtr serverHandle, ref UNICODE_STRING name,
            out IntPtr sid)
        {
            return SamLookupDomainInSamServer(serverHandle, ref name, out sid);
        }

        internal virtual NtStatus CallSamFreeMemory(IntPtr handle)
        {
            return SamFreeMemory(handle);
        }

        internal virtual NtStatus CallSamCloseHandle(IntPtr handle)
        {
            return SamCloseHandle(handle);
        }

<<<<<<< HEAD
        public virtual NtStatus CallLSAOpenPolicy(ref LSA_UNICODE_STRING serverName, ref LSA_OBJECT_ATTRIBUTES lsaObjectAttributes,
            LsaOpenMask openMask, out IntPtr policyHandle)
        {
            return LsaOpenPolicy(ref serverName, ref lsaObjectAttributes, openMask, out policyHandle);
        }

        public virtual NtStatus CallLSAEnumerateAccountsWithUserRight(IntPtr policyHandle, string privilege, out IntPtr buffer,
            out int count)
        {
            var privileges = new LSA_UNICODE_STRING[1];
            privileges[0] = new LSA_UNICODE_STRING(privilege);
            return LsaEnumerateAccountsWithUserRight(policyHandle, privileges, out buffer, out count);
        }

        public virtual NtStatus CallLSAClose(IntPtr handle)
        {
            return LsaClose(handle);
        }

=======
        // ReSharper disable once InconsistentNaming
>>>>>>> 94846d4c
        public struct OBJECT_ATTRIBUTES : IDisposable
        {
            public void Dispose()
            {
                if (objectName == IntPtr.Zero) return;
                Marshal.DestroyStructure(objectName, typeof(UNICODE_STRING));
                Marshal.FreeHGlobal(objectName);
                objectName = IntPtr.Zero;
            }

            public int len;
            public IntPtr rootDirectory;
            public uint attribs;
            public IntPtr sid;
            public IntPtr qos;
            private IntPtr objectName;
            public UNICODE_STRING ObjectName;
        }

        [StructLayout(LayoutKind.Sequential)]
        public struct UNICODE_STRING : IDisposable
        {
            private readonly ushort Length;
            private readonly ushort MaximumLength;
            private IntPtr Buffer;

            public UNICODE_STRING(string s)
                : this()
            {
                if (s == null) return;
                Length = (ushort)(s.Length * 2);
                MaximumLength = (ushort)(Length + 2);
                Buffer = Marshal.StringToHGlobalUni(s);
            }

            public void Dispose()
            {
                if (Buffer == IntPtr.Zero) return;
                Marshal.FreeHGlobal(Buffer);
                Buffer = IntPtr.Zero;
            }

            public override string ToString()
            {
                return (Buffer != IntPtr.Zero ? Marshal.PtrToStringUni(Buffer) : null) ??
                       throw new InvalidOperationException();
            }
        }

        #region SAMR Imports

        [DllImport("samlib.dll")]
        private static extern NtStatus SamCloseHandle(
            IntPtr handle
        );

        [DllImport("samlib.dll")]
        private static extern NtStatus SamFreeMemory(
            IntPtr handle
        );

        [DllImport("samlib.dll", CharSet = CharSet.Unicode)]
        private static extern NtStatus SamLookupDomainInSamServer(
            IntPtr serverHandle,
            ref UNICODE_STRING name,
            out IntPtr sid);

        [DllImport("samlib.dll", CharSet = CharSet.Unicode)]
        private static extern NtStatus SamGetMembersInAlias(
            IntPtr aliasHandle,
            out IntPtr members,
            out int count);

        [DllImport("samlib.dll", CharSet = CharSet.Unicode)]
        private static extern NtStatus SamOpenAlias(
            IntPtr domainHandle,
            AliasOpenFlags desiredAccess,
            int aliasId,
            out IntPtr aliasHandle
        );


        [DllImport("samlib.dll", CharSet = CharSet.Unicode)]
        private static extern NtStatus SamConnect(
            ref UNICODE_STRING serverName,
            out IntPtr serverHandle,
            SamAccessMasks desiredAccess,
            ref OBJECT_ATTRIBUTES objectAttributes
        );

        [DllImport("samlib.dll", CharSet = CharSet.Unicode)]
        private static extern NtStatus SamOpenDomain(
            IntPtr serverHandle,
            DomainAccessMask desiredAccess,
            [MarshalAs(UnmanagedType.LPArray)] byte[] domainSid,
            out IntPtr domainHandle
        );

        [Flags]
        [SuppressMessage("ReSharper", "UnusedMember.Local")]
        internal enum AliasOpenFlags
        {
            AddMember = 0x1,
            RemoveMember = 0x2,
            ListMembers = 0x4,
            ReadInfo = 0x8,
            WriteAccount = 0x10,
            AllAccess = 0xf001f,
            Read = 0x20004,
            Write = 0x20013,
            Execute = 0x20008
        }

        [Flags]
        [SuppressMessage("ReSharper", "UnusedMember.Local")]
        internal enum DomainAccessMask
        {
            ReadPasswordParameters = 0x1,
            WritePasswordParameters = 0x2,
            ReadOtherParameters = 0x4,
            WriteOtherParameters = 0x8,
            CreateUser = 0x10,
            CreateGroup = 0x20,
            CreateAlias = 0x40,
            GetAliasMembership = 0x80,
            ListAccounts = 0x100,
            Lookup = 0x200,
            AdministerServer = 0x400,
            AllAccess = 0xf07ff,
            Read = 0x20084,
            Write = 0x2047A,
            Execute = 0x20301
        }

        [Flags]
        [SuppressMessage("ReSharper", "UnusedMember.Local")]
        internal enum SamAliasFlags
        {
            AddMembers = 0x1,
            RemoveMembers = 0x2,
            ListMembers = 0x4,
            ReadInfo = 0x8,
            WriteAccount = 0x10,
            AllAccess = 0xf001f,
            Read = 0x20004,
            Write = 0x20013,
            Execute = 0x20008
        }

        [Flags]
        [SuppressMessage("ReSharper", "UnusedMember.Local")]
        public enum SamAccessMasks
        {
            SamServerConnect = 0x1,
            SamServerShutdown = 0x2,
            SamServerInitialize = 0x4,
            SamServerCreateDomains = 0x8,
            SamServerEnumerateDomains = 0x10,
            SamServerLookupDomain = 0x20,
            SamServerAllAccess = 0xf003f,
            SamServerRead = 0x20010,
            SamServerWrite = 0x2000e,
            SamServerExecute = 0x20021
        }

        #endregion

        #region Session Enum Imports

        [DllImport("NetAPI32.dll", SetLastError = true)]
        private static extern NERR NetSessionEnum(
            [MarshalAs(UnmanagedType.LPWStr)] string ServerName,
            [MarshalAs(UnmanagedType.LPWStr)] string UncClientName,
            [MarshalAs(UnmanagedType.LPWStr)] string UserName,
            int Level,
            out IntPtr bufptr,
            int prefmaxlen,
            out int entriesread,
            out int totalentries,
            ref int resume_handle);

        [StructLayout(LayoutKind.Sequential)]
        public struct SESSION_INFO_10
        {
            [MarshalAs(UnmanagedType.LPWStr)] public string sesi10_cname;
            [MarshalAs(UnmanagedType.LPWStr)] public string sesi10_username;
            public uint sesi10_time;
            public uint sesi10_idle_time;
        }

        public enum NERR
        {
            NERR_Success = 0,
            ERROR_MORE_DATA = 234,
            ERROR_NO_BROWSER_SERVERS_FOUND = 6118,
            ERROR_INVALID_LEVEL = 124,
            ERROR_ACCESS_DENIED = 5,
            ERROR_INVALID_PARAMETER = 87,
            ERROR_NOT_ENOUGH_MEMORY = 8,
            ERROR_NETWORK_BUSY = 54,
            ERROR_BAD_NETPATH = 53,
            ERROR_NO_NETWORK = 1222,
            ERROR_INVALID_HANDLE_STATE = 1609,
            ERROR_EXTENDED_ERROR = 1208,
            NERR_BASE = 2100,
            NERR_UnknownDevDir = NERR_BASE + 16,
            NERR_DuplicateShare = NERR_BASE + 18,
            NERR_BufTooSmall = NERR_BASE + 23
        }

        [StructLayout(LayoutKind.Sequential, CharSet = CharSet.Unicode)]
        public struct WKSTA_USER_INFO_1
        {
            public string wkui1_username;
            public string wkui1_logon_domain;
            public string wkui1_oth_domains;
            public string wkui1_logon_server;
        }

        [DllImport("netapi32.dll", CharSet = CharSet.Unicode, SetLastError = true)]
        private static extern NERR NetWkstaUserEnum(
            string servername,
            int level,
            out IntPtr bufptr,
            int prefmaxlen,
            out int entriesread,
            out int totalentries,
            ref int resume_handle);

        [DllImport("netapi32.dll")]
        private static extern int NetApiBufferFree(
            IntPtr Buff);

        #endregion

        #region NetAPI PInvoke Calls

        [DllImport("netapi32.dll", SetLastError = true)]
        private static extern NERR NetWkstaGetInfo(
            [MarshalAs(UnmanagedType.LPWStr)] string serverName,
            uint level,
            out IntPtr bufPtr);

        public struct WorkstationInfo100
        {
            public int platform_id;
            [MarshalAs(UnmanagedType.LPWStr)] public string computer_name;
            [MarshalAs(UnmanagedType.LPWStr)] public string lan_group;
            public int ver_major;
            public int ver_minor;
        }

        #endregion

        #region DSGetDcName Imports

        [DllImport("Netapi32.dll", CharSet = CharSet.Auto, SetLastError = true)]
        internal static extern int DsGetDcName
        (
            [MarshalAs(UnmanagedType.LPTStr)] string ComputerName,
            [MarshalAs(UnmanagedType.LPTStr)] string DomainName,
            [In] GuidClass DomainGuid,
            [MarshalAs(UnmanagedType.LPTStr)] string SiteName,
            uint Flags,
            out IntPtr pDOMAIN_CONTROLLER_INFO
        );

        [StructLayout(LayoutKind.Sequential)]
        public class GuidClass
        {
            public Guid TheGuid;
        }

        [Flags]
        public enum DSGETDCNAME_FLAGS : uint
        {
            DS_FORCE_REDISCOVERY = 0x00000001,
            DS_DIRECTORY_SERVICE_REQUIRED = 0x00000010,
            DS_DIRECTORY_SERVICE_PREFERRED = 0x00000020,
            DS_GC_SERVER_REQUIRED = 0x00000040,
            DS_PDC_REQUIRED = 0x00000080,
            DS_BACKGROUND_ONLY = 0x00000100,
            DS_IP_REQUIRED = 0x00000200,
            DS_KDC_REQUIRED = 0x00000400,
            DS_TIMESERV_REQUIRED = 0x00000800,
            DS_WRITABLE_REQUIRED = 0x00001000,
            DS_GOOD_TIMESERV_PREFERRED = 0x00002000,
            DS_AVOID_SELF = 0x00004000,
            DS_ONLY_LDAP_NEEDED = 0x00008000,
            DS_IS_FLAT_NAME = 0x00010000,
            DS_IS_DNS_NAME = 0x00020000,
            DS_RETURN_DNS_NAME = 0x40000000,
            DS_RETURN_FLAT_NAME = 0x80000000
        }

        [StructLayout(LayoutKind.Sequential, CharSet = CharSet.Unicode)]
        public struct DOMAIN_CONTROLLER_INFO
        {
            [MarshalAs(UnmanagedType.LPTStr)] public string DomainControllerName;
            [MarshalAs(UnmanagedType.LPTStr)] public string DomainControllerAddress;
            public uint DomainControllerAddressType;
            public Guid DomainGuid;
            [MarshalAs(UnmanagedType.LPTStr)] public string DomainName;
            [MarshalAs(UnmanagedType.LPTStr)] public string DnsForestName;
            public uint Flags;
            [MarshalAs(UnmanagedType.LPTStr)] public string DcSiteName;
            [MarshalAs(UnmanagedType.LPTStr)] public string ClientSiteName;
        }

        #endregion

        #region LSA Imports
        [DllImport("advapi32.dll")]
        private static extern NtStatus LsaOpenPolicy(
            ref LSA_UNICODE_STRING server,
            ref LSA_OBJECT_ATTRIBUTES objectAttributes,
            LsaOpenMask desiredAccess,
            out IntPtr policyHandle
        );
        
        [DllImport("advapi32.dll")]
        private static extern NtStatus LsaClose(
            IntPtr buffer
        );
        
        [DllImport("advapi32", CharSet = CharSet.Unicode, SetLastError = true), SuppressUnmanagedCodeSecurity]
        public static extern NtStatus LsaEnumerateAccountsWithUserRight(
            IntPtr PolicyHandle,
            LSA_UNICODE_STRING[] UserRights,
            out IntPtr EnumerationBuffer,
            out int CountReturned
        );
        
        [Flags]
        [SuppressMessage("ReSharper", "UnusedMember.Local")]
        public enum LsaOpenMask
        {
            ViewLocalInfo = 0x1,
            ViewAuditInfo = 0x2,
            GetPrivateInfo = 0x4,
            TrustAdmin = 0x8,
            CreateAccount = 0x10,
            CreateSecret = 0x20,
            CreatePrivilege = 0x40,
            SetDefaultQuotaLimits = 0x80,
            SetAuditRequirements = 0x100,
            AuditLogAdmin = 0x200,
            ServerAdmin = 0x400,
            LookupNames = 0x800,
            Notification = 0x1000,
            POLICY_READ = 0x20006,
            POLICY_ALL_ACCESS = 0x00F0FFF,
            POLICY_EXECUTE = 0X20801,
            POLICY_WRITE = 0X207F8
        }
        
        [StructLayout(LayoutKind.Sequential)]
        public struct LSA_UNICODE_STRING : IDisposable
        {
            private readonly ushort Length;
            private readonly ushort MaximumLength;
            private IntPtr Buffer;

            public LSA_UNICODE_STRING(string s)
                : this()
            {
                if (s == null) return;
                Length = (ushort) (s.Length * 2);
                MaximumLength = (ushort) (Length + 2);
                Buffer = Marshal.StringToHGlobalUni(s);
            }

            public void Dispose()
            {
                if (Buffer == IntPtr.Zero) return;
                Marshal.FreeHGlobal(Buffer);
                Buffer = IntPtr.Zero;
            }

            public override string ToString()
            {
                return (Buffer != IntPtr.Zero ? Marshal.PtrToStringUni(Buffer) : null) ??
                       throw new InvalidOperationException();
            }
        }
        
        [StructLayout(LayoutKind.Sequential)]
        public struct LSA_OBJECT_ATTRIBUTES
        {
            public int Length;
            public IntPtr RootDirectory;
            public IntPtr ObjectName;
            public int Attributes;
            public IntPtr SecurityDescriptor;
            public IntPtr SecurityQualityOfService;
            
            public void Dispose()
            {
                if (ObjectName == IntPtr.Zero) return;
                Marshal.DestroyStructure(ObjectName, typeof(LSA_UNICODE_STRING));
                Marshal.FreeHGlobal(ObjectName);
                ObjectName = IntPtr.Zero;
            }
        }

        #endregion
    }
}<|MERGE_RESOLUTION|>--- conflicted
+++ resolved
@@ -2,11 +2,8 @@
 using System.Collections.Generic;
 using System.Diagnostics.CodeAnalysis;
 using System.Runtime.InteropServices;
-<<<<<<< HEAD
+using Microsoft.Extensions.Logging;
 using System.Security;
-=======
-using Microsoft.Extensions.Logging;
->>>>>>> 94846d4c
 using SharpHoundCommonLib.Processors;
 
 namespace SharpHoundCommonLib
@@ -96,11 +93,7 @@
                 for (var i = 0; i < entriesread; i++)
                 {
                     var data = Marshal.PtrToStructure<SESSION_INFO_10>(iter);
-<<<<<<< HEAD
                     iter = (IntPtr) (iter.ToInt64() + Marshal.SizeOf<SESSION_INFO_10>());
-=======
-                    iter = (IntPtr)(iter.ToInt64() + Marshal.SizeOf(typeof(SESSION_INFO_10)));
->>>>>>> 94846d4c
 
                     yield return data;
                 }
@@ -136,11 +129,7 @@
                 for (var i = 0; i < entriesread; i++)
                 {
                     var data = Marshal.PtrToStructure<WKSTA_USER_INFO_1>(iter);
-<<<<<<< HEAD
                     iter = (IntPtr) (iter.ToInt64() + Marshal.SizeOf<WKSTA_USER_INFO_1>());
-=======
-                    iter = (IntPtr)(iter.ToInt64() + Marshal.SizeOf(typeof(WKSTA_USER_INFO_1)));
->>>>>>> 94846d4c
                     yield return data;
                 }
             }
@@ -209,7 +198,6 @@
             return SamCloseHandle(handle);
         }
 
-<<<<<<< HEAD
         public virtual NtStatus CallLSAOpenPolicy(ref LSA_UNICODE_STRING serverName, ref LSA_OBJECT_ATTRIBUTES lsaObjectAttributes,
             LsaOpenMask openMask, out IntPtr policyHandle)
         {
@@ -229,9 +217,6 @@
             return LsaClose(handle);
         }
 
-=======
-        // ReSharper disable once InconsistentNaming
->>>>>>> 94846d4c
         public struct OBJECT_ATTRIBUTES : IDisposable
         {
             public void Dispose()
