﻿using System;
using System.Collections.Generic;
using System.Diagnostics.CodeAnalysis;
using System.Linq;
using System.Reflection;
using System.Runtime.InteropServices;
using System.Security.AccessControl;
using System.Security.Cryptography;
using System.Security.Principal;
using System.Threading.Tasks;
using SharpHoundCommonLib.Enums;
using SharpHoundCommonLib.OutputTypes;

namespace SharpHoundCommonLib.Processors
{
    public class LDAPPropertyProcessor
    {
        private readonly ILDAPUtils _utils;

        public LDAPPropertyProcessor(ILDAPUtils utils)
        {
            _utils = utils;
        }

        private static Dictionary<string, object> GetCommonProps(ISearchResultEntry entry)
        {
            return new Dictionary<string, object>
            {
                {
                    "description", entry.GetProperty(LDAPProperties.Description)
                },
                {
                    "whencreated", Helpers.ConvertTimestampToUnixEpoch(entry.GetProperty(LDAPProperties.WhenCreated))
                }
            };
        }

        /// <summary>
        ///     Reads specific LDAP properties related to Domains
        /// </summary>
        /// <param name="entry"></param>
        /// <returns></returns>
        public static Dictionary<string, object> ReadDomainProperties(ISearchResultEntry entry)
        {
            var props = GetCommonProps(entry);

            if (!int.TryParse(entry.GetProperty(LDAPProperties.DomainFunctionalLevel), out var level)) level = -1;

            props.Add("functionallevel", FunctionalLevelToString(level));

            return props;
        }

        /// <summary>
        ///     Converts a numeric representation of a functional level to its appropriate functional level string
        /// </summary>
        /// <param name="level"></param>
        /// <returns></returns>
        public static string FunctionalLevelToString(int level)
        {
            var functionalLevel = level switch
            {
                0 => "2000 Mixed/Native",
                1 => "2003 Interim",
                2 => "2003",
                3 => "2008",
                4 => "2008 R2",
                5 => "2012",
                6 => "2012 R2",
                7 => "2016",
                _ => "Unknown"
            };

            return functionalLevel;
        }

        /// <summary>
        ///     Reads specific LDAP properties related to GPOs
        /// </summary>
        /// <param name="entry"></param>
        /// <returns></returns>
        public static Dictionary<string, object> ReadGPOProperties(ISearchResultEntry entry)
        {
            var props = GetCommonProps(entry);
            props.Add("gpcpath", entry.GetProperty(LDAPProperties.GPCFileSYSPath)?.ToUpper());
            return props;
        }

        /// <summary>
        ///     Reads specific LDAP properties related to OUs
        /// </summary>
        /// <param name="entry"></param>
        /// <returns></returns>
        public static Dictionary<string, object> ReadOUProperties(ISearchResultEntry entry)
        {
            var props = GetCommonProps(entry);
            return props;
        }

        /// <summary>
        ///     Reads specific LDAP properties related to Groups
        /// </summary>
        /// <param name="entry"></param>
        /// <returns></returns>
        public static Dictionary<string, object> ReadGroupProperties(ISearchResultEntry entry)
        {
            var props = GetCommonProps(entry);

            var ac = entry.GetProperty(LDAPProperties.AdminCount);
            if (ac != null)
            {
                var a = int.Parse(ac);
                props.Add("admincount", a != 0);
            }
            else
            {
                props.Add("admincount", false);
            }

            return props;
        }

        /// <summary>
        ///     Reads specific LDAP properties related to containers
        /// </summary>
        /// <param name="entry"></param>
        /// <returns></returns>
        public static Dictionary<string, object> ReadContainerProperties(ISearchResultEntry entry)
        {
            var props = GetCommonProps(entry);
            return props;
        }

        /// <summary>
        ///     Reads specific LDAP properties related to Users
        /// </summary>
        /// <param name="entry"></param>
        /// <returns></returns>
        public async Task<UserProperties> ReadUserProperties(ISearchResultEntry entry)
        {
            var userProps = new UserProperties();
            var props = GetCommonProps(entry);

            var uac = entry.GetProperty(LDAPProperties.UserAccountControl);
            bool enabled, trustedToAuth, sensitive, dontReqPreAuth, passwdNotReq, unconstrained, pwdNeverExpires;
            if (int.TryParse(uac, out var flag))
            {
                var flags = (UacFlags) flag;
                enabled = (flags & UacFlags.AccountDisable) == 0;
                trustedToAuth = (flags & UacFlags.TrustedToAuthForDelegation) != 0;
                sensitive = (flags & UacFlags.NotDelegated) != 0;
                dontReqPreAuth = (flags & UacFlags.DontReqPreauth) != 0;
                passwdNotReq = (flags & UacFlags.PasswordNotRequired) != 0;
                unconstrained = (flags & UacFlags.TrustedForDelegation) != 0;
                pwdNeverExpires = (flags & UacFlags.DontExpirePassword) != 0;
            }
            else
            {
                trustedToAuth = false;
                enabled = true;
                sensitive = false;
                dontReqPreAuth = false;
                passwdNotReq = false;
                unconstrained = false;
                pwdNeverExpires = false;
            }

            props.Add("sensitive", sensitive);
            props.Add("dontreqpreauth", dontReqPreAuth);
            props.Add("passwordnotreqd", passwdNotReq);
            props.Add("unconstraineddelegation", unconstrained);
            props.Add("pwdneverexpires", pwdNeverExpires);
            props.Add("enabled", enabled);
            props.Add("trustedtoauth", trustedToAuth);
            var domain = Helpers.DistinguishedNameToDomain(entry.DistinguishedName);

            var comps = new List<TypedPrincipal>();
            if (trustedToAuth)
            {
                var delegates = entry.GetArrayProperty(LDAPProperties.AllowedToDelegateTo);
                props.Add("allowedtodelegate", delegates);

                foreach (var d in delegates)
                {
                    if (d == null)
                        continue;

                    var resolvedHost = await _utils.ResolveHostToSid(d, domain);
                    if (resolvedHost != null && resolvedHost.Contains("S-1"))
                        comps.Add(new TypedPrincipal
                        {
                            ObjectIdentifier = resolvedHost,
                            ObjectType = Label.Computer
                        });
                }
            }

            userProps.AllowedToDelegate = comps.Distinct().ToArray();

            props.Add("lastlogon", Helpers.ConvertFileTimeToUnixEpoch(entry.GetProperty(LDAPProperties.LastLogon)));
            props.Add("lastlogontimestamp",
                Helpers.ConvertFileTimeToUnixEpoch(entry.GetProperty(LDAPProperties.LastLogonTimestamp)));
            props.Add("pwdlastset",
                Helpers.ConvertFileTimeToUnixEpoch(entry.GetProperty(LDAPProperties.PasswordLastSet)));
            var spn = entry.GetArrayProperty(LDAPProperties.ServicePrincipalNames);
            props.Add("serviceprincipalnames", spn);
            props.Add("hasspn", spn.Length > 0);
            props.Add("displayname", entry.GetProperty(LDAPProperties.DisplayName));
            props.Add("email", entry.GetProperty(LDAPProperties.Email));
            props.Add("title", entry.GetProperty(LDAPProperties.Title));
            props.Add("homedirectory", entry.GetProperty(LDAPProperties.HomeDirectory));
            props.Add("userpassword", entry.GetProperty(LDAPProperties.UserPassword));
            props.Add("unixpassword", entry.GetProperty(LDAPProperties.UnixUserPassword));
            props.Add("unicodepassword", entry.GetProperty(LDAPProperties.UnicodePassword));
            props.Add("sfupassword", entry.GetProperty(LDAPProperties.MsSFU30Password));
            props.Add("logonscript", entry.GetProperty(LDAPProperties.ScriptPath));

            var ac = entry.GetProperty(LDAPProperties.AdminCount);
            if (ac != null)
            {
                if (int.TryParse(ac, out var parsed))
                    props.Add("admincount", parsed != 0);
                else
                    props.Add("admincount", false);
            }
            else
            {
                props.Add("admincount", false);
            }

            var sh = entry.GetByteArrayProperty(LDAPProperties.SIDHistory);
            var sidHistoryList = new List<string>();
            var sidHistoryPrincipals = new List<TypedPrincipal>();
            foreach (var sid in sh)
            {
                string sSid;
                try
                {
                    sSid = new SecurityIdentifier(sid, 0).Value;
                }
                catch
                {
                    continue;
                }

                sidHistoryList.Add(sSid);

                var res = _utils.ResolveIDAndType(sSid, domain);

                sidHistoryPrincipals.Add(res);
            }

            userProps.SidHistory = sidHistoryPrincipals.Distinct().ToArray();

            props.Add("sidhistory", sidHistoryList.ToArray());

            userProps.Props = props;

            return userProps;
        }

        /// <summary>
        ///     Reads specific LDAP properties related to Computers
        /// </summary>
        /// <param name="entry"></param>
        /// <returns></returns>
        public async Task<ComputerProperties> ReadComputerProperties(ISearchResultEntry entry)
        {
            var compProps = new ComputerProperties();
            var props = GetCommonProps(entry);

            var uac = entry.GetProperty(LDAPProperties.UserAccountControl);
            bool enabled, unconstrained, trustedToAuth;
            if (int.TryParse(uac, out var flag))
            {
                var flags = (UacFlags) flag;
                enabled = (flags & UacFlags.AccountDisable) == 0;
                unconstrained = (flags & UacFlags.TrustedForDelegation) == UacFlags.TrustedForDelegation;
                trustedToAuth = (flags & UacFlags.TrustedToAuthForDelegation) != 0;
            }
            else
            {
                unconstrained = false;
                enabled = true;
                trustedToAuth = false;
            }

            var domain = Helpers.DistinguishedNameToDomain(entry.DistinguishedName);

            var comps = new List<TypedPrincipal>();
            if (trustedToAuth)
            {
                var delegates = entry.GetArrayProperty(LDAPProperties.AllowedToDelegateTo);
                props.Add("allowedtodelegate", delegates);

                foreach (var d in delegates)
                {
                    var hname = d.Contains("/") ? d.Split('/')[1] : d;
                    hname = hname.Split(':')[0];
                    var resolvedHost = await _utils.ResolveHostToSid(hname, domain);
                    if (resolvedHost != null && (resolvedHost.Contains(".") || resolvedHost.Contains("S-1")))
                        comps.Add(new TypedPrincipal
                        {
                            ObjectIdentifier = resolvedHost,
                            ObjectType = Label.Computer
                        });
                }
            }

            compProps.AllowedToDelegate = comps.Distinct().ToArray();

            var allowedToActPrincipals = new List<TypedPrincipal>();
            var rawAllowedToAct = entry.GetByteProperty(LDAPProperties.AllowedToActOnBehalfOfOtherIdentity);
            if (rawAllowedToAct != null)
            {
                var sd = _utils.MakeSecurityDescriptor();
                sd.SetSecurityDescriptorBinaryForm(rawAllowedToAct, AccessControlSections.Access);
                foreach (var rule in sd.GetAccessRules(true, true, typeof(SecurityIdentifier)))
                {
                    var res = _utils.ResolveIDAndType(rule.IdentityReference(), domain);
                    allowedToActPrincipals.Add(res);
                }
            }

            compProps.AllowedToAct = allowedToActPrincipals.ToArray();

            props.Add("enabled", enabled);
            props.Add("unconstraineddelegation", unconstrained);
            props.Add("trustedtoauth", trustedToAuth);
            props.Add("lastlogon", Helpers.ConvertFileTimeToUnixEpoch(entry.GetProperty(LDAPProperties.LastLogon)));
            props.Add("lastlogontimestamp",
                Helpers.ConvertFileTimeToUnixEpoch(entry.GetProperty(LDAPProperties.LastLogonTimestamp)));
            props.Add("pwdlastset",
                Helpers.ConvertFileTimeToUnixEpoch(entry.GetProperty(LDAPProperties.PasswordLastSet)));
            props.Add("serviceprincipalnames", entry.GetArrayProperty(LDAPProperties.ServicePrincipalNames));
            var os = entry.GetProperty(LDAPProperties.OperatingSystem);
            var sp = entry.GetProperty(LDAPProperties.ServicePack);

            if (sp != null) os = $"{os} {sp}";

            props.Add("operatingsystem", os);

            var sh = entry.GetByteArrayProperty(LDAPProperties.SIDHistory);
            var sidHistoryList = new List<string>();
            var sidHistoryPrincipals = new List<TypedPrincipal>();
            foreach (var sid in sh)
            {
                string sSid;
                try
                {
                    sSid = new SecurityIdentifier(sid, 0).Value;
                }
                catch
                {
                    continue;
                }

                sidHistoryList.Add(sSid);

                var res = _utils.ResolveIDAndType(sSid, domain);

                sidHistoryPrincipals.Add(res);
            }

            compProps.SidHistory = sidHistoryPrincipals.ToArray();

            props.Add("sidhistory", sidHistoryList.ToArray());

            var hsa = entry.GetArrayProperty(LDAPProperties.HostServiceAccount);
            var smsaPrincipals = new List<TypedPrincipal>();
            if (hsa != null) {
                foreach (var dn in hsa)
                {
                    var resolvedPrincipal = _utils.ResolveDistinguishedName(dn);

                    if (resolvedPrincipal != null)
                        smsaPrincipals.Add(resolvedPrincipal);
                }
            }

            compProps.DumpSMSAPassword = smsaPrincipals.ToArray();

            compProps.Props = props;

            return compProps;
        }

<<<<<<< HEAD
        public static Dictionary<string, object> ReadCAProperties(ISearchResultEntry entry)
        {
            var props = GetCommonProps(entry);
            if (entry.GetIntProperty("flags", out var flags)) props.Add("flags", (PKICertificateAuthorityFlags) flags);

=======
        public static Dictionary<string, object> ReadRootCAProperties(ISearchResultEntry entry)
        {
            var props = GetCommonProps(entry);
            return props;
        }

        public static Dictionary<string, object> ReadAIACAProperties(ISearchResultEntry entry)
        {
            var props = GetCommonProps(entry);
            props.Add("crosscertificatepair", entry.GetByteArrayProperty(LDAPProperties.CrossCertificatePair));
            return props;
        }

        public static Dictionary<string, object> ReadEnrollmentServiceProperties(ISearchResultEntry entry)
        {
            var props = GetCommonProps(entry);
            if (entry.GetIntProperty("flags", out var flags)) props.Add("flags", (PKIEnrollmentServiceFlags) flags);

            return props;
        }
        public static Dictionary<string, object> ReadNTAuthStoreProperties(ISearchResultEntry entry)
        {
            var props = GetCommonProps(entry);
>>>>>>> 2e0a949d
            return props;
        }

        public static Dictionary<string, object> ReadCertTemplateProperties(ISearchResultEntry entry)
        {
            var props = GetCommonProps(entry);
            props.Add("validityperiod", ConvertPKIPeriod(entry.GetByteProperty(LDAPProperties.PKIExpirationPeriod)));
            props.Add("renewalperiod", ConvertPKIPeriod(entry.GetByteProperty(LDAPProperties.PKIOverlappedPeriod)));
            if (entry.GetIntProperty(LDAPProperties.TemplateSchemaVersion, out var schemaVersion))
                props.Add("schemaversion", schemaVersion);
            props.Add("displayname", entry.GetProperty(LDAPProperties.DisplayName));
<<<<<<< HEAD
            props.Add("oid", new Oid(entry.GetProperty(LDAPProperties.CertTemplateOID)));
            if (entry.GetIntProperty(LDAPProperties.PKIEnrollmentFlag, out var enrollmentFlagsRaw))
            {
                var enrollmentFlags = (PKIEnrollmentFlag) enrollmentFlagsRaw;
=======
            props.Add("oid", entry.GetProperty(LDAPProperties.CertTemplateOID));
            if (entry.GetIntProperty(LDAPProperties.PKIEnrollmentFlag, out var enrollmentFlagsRaw))
            {
                var enrollmentFlags = (PKIEnrollmentFlag) enrollmentFlagsRaw;
                props.Add("enrollmentflag", enrollmentFlags);
>>>>>>> 2e0a949d
                props.Add("requiresmanagerapproval", enrollmentFlags.HasFlag(PKIEnrollmentFlag.PEND_ALL_REQUESTS));
            }

            if (entry.GetIntProperty(LDAPProperties.PKINameFlag, out var nameFlagsRaw))
            {
                var nameFlags = (PKICertificateNameFlag) nameFlagsRaw;
<<<<<<< HEAD
                props.Add("enrolleesuppliessubject",
                    nameFlags.HasFlag(PKICertificateNameFlag.ENROLLEE_SUPPLIES_SUBJECT));
            }

            props.Add("ekus", entry.GetArrayProperty(LDAPProperties.ExtendedKeyUsage));
            if (entry.GetIntProperty(LDAPProperties.NumSignaturesRequired, out var authorizedSignatures))
                props.Add("authorizedsignatures", authorizedSignatures);
=======
                props.Add("certificatenameflag", nameFlags);
                props.Add("enrolleesuppliessubject",
                    nameFlags.HasFlag(PKICertificateNameFlag.ENROLLEE_SUPPLIES_SUBJECT));
                props.Add("subjectaltrequireupn",
                    nameFlags.HasFlag(PKICertificateNameFlag.SUBJECT_ALT_REQUIRE_UPN));
            }

            props.Add("ekus", entry.GetArrayProperty(LDAPProperties.ExtendedKeyUsage));
            props.Add("certificateapplicationpolicy", entry.GetArrayProperty(LDAPProperties.CertificateApplicationPolicy));

            if (entry.GetIntProperty(LDAPProperties.NumSignaturesRequired, out var authorizedSignatures))
            {
                props.Add("authorizedsignatures", authorizedSignatures);
            }
            props.Add("applicationpolicies", entry.GetArrayProperty(LDAPProperties.ApplicationPolicies));
            props.Add("issuancepolicies", entry.GetArrayProperty(LDAPProperties.IssuancePolicies));
>>>>>>> 2e0a949d

            return props;
        }

        /// <summary>
        ///     Attempts to parse all LDAP attributes outside of the ones already collected and converts them to a human readable
        ///     format using a best guess
        /// </summary>
        /// <param name="entry"></param>
        public Dictionary<string, object> ParseAllProperties(ISearchResultEntry entry)
        {
            var flag = IsTextUnicodeFlags.IS_TEXT_UNICODE_STATISTICS;
            var props = new Dictionary<string, object>();

            var type = typeof(LDAPProperties);
            var reserved = type.GetFields(BindingFlags.Static | BindingFlags.Public).Select(x => x.GetValue(null).ToString()).ToArray();

            foreach (var property in entry.PropertyNames())
            {
                if (reserved.Contains(property, StringComparer.InvariantCultureIgnoreCase))
                    continue;

                var collCount = entry.PropCount(property);
                if (collCount == 0)
                    continue;

                if (collCount == 1)
                {
                    var testBytes = entry.GetByteProperty(property);

                    if (testBytes == null || testBytes.Length == 0 ||
                        !IsTextUnicode(testBytes, testBytes.Length, ref flag)) continue;

                    var testString = entry.GetProperty(property);

                    if (!string.IsNullOrEmpty(testString))
                        if (property == "badpasswordtime")
                            props.Add(property, Helpers.ConvertFileTimeToUnixEpoch(testString));
                        else
                            props.Add(property, BestGuessConvert(testString));
                }
                else
                {
                    var arrBytes = entry.GetByteArrayProperty(property);
                    if (arrBytes.Length == 0 || !IsTextUnicode(arrBytes[0], arrBytes[0].Length, ref flag))
                        continue;

                    var arr = entry.GetArrayProperty(property);
                    if (arr.Length > 0) props.Add(property, arr.Select(BestGuessConvert).ToArray());
                }
            }

            return props;
        }

        /// <summary>
        ///     Does a best guess conversion of the property to a type useable by the UI
        /// </summary>
        /// <param name="property"></param>
        /// <returns></returns>
        private static object BestGuessConvert(string property)
        {
            //Parse boolean values
            if (bool.TryParse(property, out var boolResult)) return boolResult;

            //A string ending with 0Z is likely a timestamp
            if (property.EndsWith("0Z")) return Helpers.ConvertTimestampToUnixEpoch(property);

            //This string corresponds to the max int, and is usually set in accountexpires
            if (property == "9223372036854775807") return -1;

            return property;
        }

        /// <summary>
        ///     Converts PKIExpirationPeriod/PKIOverlappedPeriod attributes to time approximate times
        /// </summary>
        /// <remarks>https://www.sysadmins.lv/blog-en/how-to-convert-pkiexirationperiod-and-pkioverlapperiod-active-directory-attributes.aspx</remarks>
        /// <param name="bytes"></param>
        /// <returns></returns>
        private static string ConvertPKIPeriod(byte[] bytes)
        {
            if (bytes == null || bytes.Length == 0)
                return "Unknown";

            try
            {
                Array.Reverse(bytes);
                var temp = BitConverter.ToString(bytes).Replace("-", "");
                var value = Convert.ToInt64(temp, 16) * -.0000001;

                if (value % 31536000 == 0 && value / 31536000 >= 1)
                {
                    if (value / 31536000 == 1) return "1 year";

                    return $"{value / 31536000} years";
                }

                if (value % 2592000 == 0 && value / 2592000 >= 1)
                {
                    if (value / 2592000 == 1) return "1 month";

                    return $"{value / 2592000} months";
                }

                if (value % 604800 == 0 && value / 604800 >= 1)
                {
                    if (value / 604800 == 1) return "1 week";

                    return $"{value / 604800} weeks";
                }

                if (value % 86400 == 0 && value / 86400 >= 1)
                {
                    if (value / 86400 == 1) return "1 day";

                    return $"{value / 86400} days";
                }

                if (value % 3600 == 0 && value / 3600 >= 1)
                {
                    if (value / 3600 == 1) return "1 hour";

                    return $"{value / 3600} hours";
                }

                return "";
            }
            catch (Exception)
            {
                return "Unknown";
            }
        }

        [DllImport("Advapi32", SetLastError = false)]
        private static extern bool IsTextUnicode(byte[] buf, int len, ref IsTextUnicodeFlags opt);

        [Flags]
        [SuppressMessage("ReSharper", "UnusedMember.Local")]
        [SuppressMessage("ReSharper", "InconsistentNaming")]
        private enum IsTextUnicodeFlags
        {
            IS_TEXT_UNICODE_ASCII16 = 0x0001,
            IS_TEXT_UNICODE_REVERSE_ASCII16 = 0x0010,

            IS_TEXT_UNICODE_STATISTICS = 0x0002,
            IS_TEXT_UNICODE_REVERSE_STATISTICS = 0x0020,

            IS_TEXT_UNICODE_CONTROLS = 0x0004,
            IS_TEXT_UNICODE_REVERSE_CONTROLS = 0x0040,

            IS_TEXT_UNICODE_SIGNATURE = 0x0008,
            IS_TEXT_UNICODE_REVERSE_SIGNATURE = 0x0080,

            IS_TEXT_UNICODE_ILLEGAL_CHARS = 0x0100,
            IS_TEXT_UNICODE_ODD_LENGTH = 0x0200,
            IS_TEXT_UNICODE_DBCS_LEADBYTE = 0x0400,
            IS_TEXT_UNICODE_NULL_BYTES = 0x1000,

            IS_TEXT_UNICODE_UNICODE_MASK = 0x000F,
            IS_TEXT_UNICODE_REVERSE_MASK = 0x00F0,
            IS_TEXT_UNICODE_NOT_UNICODE_MASK = 0x0F00,
            IS_TEXT_UNICODE_NOT_ASCII_MASK = 0xF000
        }
    }


    public class UserProperties
    {
        public Dictionary<string, object> Props { get; set; } = new();
        public TypedPrincipal[] AllowedToDelegate { get; set; } = Array.Empty<TypedPrincipal>();
        public TypedPrincipal[] SidHistory { get; set; } = Array.Empty<TypedPrincipal>();
    }

    public class ComputerProperties
    {
        public Dictionary<string, object> Props { get; set; } = new();
        public TypedPrincipal[] AllowedToDelegate { get; set; } = Array.Empty<TypedPrincipal>();
        public TypedPrincipal[] AllowedToAct { get; set; } = Array.Empty<TypedPrincipal>();
        public TypedPrincipal[] SidHistory { get; set; } = Array.Empty<TypedPrincipal>();
        public TypedPrincipal[] DumpSMSAPassword { get; set; } = Array.Empty<TypedPrincipal>();
    }
}<|MERGE_RESOLUTION|>--- conflicted
+++ resolved
@@ -5,7 +5,6 @@
 using System.Reflection;
 using System.Runtime.InteropServices;
 using System.Security.AccessControl;
-using System.Security.Cryptography;
 using System.Security.Principal;
 using System.Threading.Tasks;
 using SharpHoundCommonLib.Enums;
@@ -385,13 +384,6 @@
             return compProps;
         }
 
-<<<<<<< HEAD
-        public static Dictionary<string, object> ReadCAProperties(ISearchResultEntry entry)
-        {
-            var props = GetCommonProps(entry);
-            if (entry.GetIntProperty("flags", out var flags)) props.Add("flags", (PKICertificateAuthorityFlags) flags);
-
-=======
         public static Dictionary<string, object> ReadRootCAProperties(ISearchResultEntry entry)
         {
             var props = GetCommonProps(entry);
@@ -415,7 +407,6 @@
         public static Dictionary<string, object> ReadNTAuthStoreProperties(ISearchResultEntry entry)
         {
             var props = GetCommonProps(entry);
->>>>>>> 2e0a949d
             return props;
         }
 
@@ -427,33 +418,17 @@
             if (entry.GetIntProperty(LDAPProperties.TemplateSchemaVersion, out var schemaVersion))
                 props.Add("schemaversion", schemaVersion);
             props.Add("displayname", entry.GetProperty(LDAPProperties.DisplayName));
-<<<<<<< HEAD
-            props.Add("oid", new Oid(entry.GetProperty(LDAPProperties.CertTemplateOID)));
-            if (entry.GetIntProperty(LDAPProperties.PKIEnrollmentFlag, out var enrollmentFlagsRaw))
-            {
-                var enrollmentFlags = (PKIEnrollmentFlag) enrollmentFlagsRaw;
-=======
             props.Add("oid", entry.GetProperty(LDAPProperties.CertTemplateOID));
             if (entry.GetIntProperty(LDAPProperties.PKIEnrollmentFlag, out var enrollmentFlagsRaw))
             {
                 var enrollmentFlags = (PKIEnrollmentFlag) enrollmentFlagsRaw;
                 props.Add("enrollmentflag", enrollmentFlags);
->>>>>>> 2e0a949d
                 props.Add("requiresmanagerapproval", enrollmentFlags.HasFlag(PKIEnrollmentFlag.PEND_ALL_REQUESTS));
             }
 
             if (entry.GetIntProperty(LDAPProperties.PKINameFlag, out var nameFlagsRaw))
             {
                 var nameFlags = (PKICertificateNameFlag) nameFlagsRaw;
-<<<<<<< HEAD
-                props.Add("enrolleesuppliessubject",
-                    nameFlags.HasFlag(PKICertificateNameFlag.ENROLLEE_SUPPLIES_SUBJECT));
-            }
-
-            props.Add("ekus", entry.GetArrayProperty(LDAPProperties.ExtendedKeyUsage));
-            if (entry.GetIntProperty(LDAPProperties.NumSignaturesRequired, out var authorizedSignatures))
-                props.Add("authorizedsignatures", authorizedSignatures);
-=======
                 props.Add("certificatenameflag", nameFlags);
                 props.Add("enrolleesuppliessubject",
                     nameFlags.HasFlag(PKICertificateNameFlag.ENROLLEE_SUPPLIES_SUBJECT));
@@ -470,7 +445,6 @@
             }
             props.Add("applicationpolicies", entry.GetArrayProperty(LDAPProperties.ApplicationPolicies));
             props.Add("issuancepolicies", entry.GetArrayProperty(LDAPProperties.IssuancePolicies));
->>>>>>> 2e0a949d
 
             return props;
         }
