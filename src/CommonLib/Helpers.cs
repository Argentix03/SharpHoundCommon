--- conflicted
+++ resolved
@@ -197,8 +197,7 @@
             var time = long.Parse(ldapTime);
             return time;
         }
-<<<<<<< HEAD
-
+        
         /// <summary>
         ///     Removes some commonly seen SIDs that have no use in the schema
         /// </summary>
@@ -212,7 +211,7 @@
                 return sid is "S-1-5-18" or "S-1-3-0" or "S-1-5-10" ? null : sid;
 
             return null;
-=======
+        }
         
         public static bool IsSidFiltered(string sid)
         {
@@ -226,7 +225,6 @@
                 return true;
 
             return false;
->>>>>>> 7e8e4cf2
         }
     }
 
